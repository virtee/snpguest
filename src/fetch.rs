--- conflicted
+++ resolved
@@ -18,19 +18,10 @@
     CA(cert_authority::Args),
 
     #[structopt(about = "Fetch the VCEK from the KDS.")]
-<<<<<<< HEAD
-    VCEK(vcek::Args),
-
-    #[structopt(
-        about = "Fetch the complete certificate chain from either the KDS or extended-report (Host Memory)."
-    )]
-    CERTS(certificates::Args),
+    Vcek(vcek::Args),
 
     #[structopt(about = "Fetch a unique encryption key from the hardware root of trust.")]
-    KEY(key::Args),
-=======
-    Vcek(vcek::Args),
->>>>>>> 938fe2d4
+    Key(key::Args),
 }
 
 #[derive(Debug, Clone)]
@@ -62,13 +53,8 @@
 pub fn cmd(cmd: FetchCmd) -> Result<()> {
     match cmd {
         FetchCmd::CA(args) => cert_authority::fetch_ca(args),
-<<<<<<< HEAD
-        FetchCmd::VCEK(args) => vcek::fetch_vcek(args),
-        FetchCmd::CERTS(args) => certificates::fetch_certs(args),
-        FetchCmd::KEY(args) => key::fetch_key(args),
-=======
         FetchCmd::Vcek(args) => vcek::fetch_vcek(args),
->>>>>>> 938fe2d4
+        FetchCmd::Key(args) => key::fetch_key(args),
     }
 }
 
